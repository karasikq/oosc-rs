--- conflicted
+++ resolved
@@ -6,9 +6,6 @@
 pub mod chorus;
 pub mod delay;
 
-<<<<<<< HEAD
-pub trait Effect {
-=======
 #[derive(Clone, Copy)]
 pub enum State {
     Enabled,
@@ -18,7 +15,6 @@
 pub trait Effect {
     fn state(&self) -> State;
     fn set_state(&mut self, state: State);
->>>>>>> 60543680
     fn process(&mut self, buffer: &mut SampleBuffer) -> Result<(), Error>;
 }
 
