use std::sync::{Arc, Mutex, RwLock};

use crate::effects::{amplifier::Amplifier, Effect};
use rayon::prelude::*;

use super::{
    note::Note,
    oscillator::Oscillator,
    parametrs::{PanParametr, ValueParametr, VolumeParametr},
};
use crate::{
    error::Error,
    utils::sample_buffer::{SampleBuffer, SampleBufferBuilder},
};

pub type LockedOscillator = Arc<RwLock<dyn Oscillator>>;
pub type LockedEffect = Arc<RwLock<dyn Effect + Sync + Send>>;

pub type SyncSynthesizer = Arc<Mutex<Synthesizer>>;

pub struct Synthesizer {
    buffer: SampleBuffer,
    oscillators: Vec<LockedOscillator>,
    effects: Vec<LockedEffect>,
    sample_rate: u32,
}

impl Synthesizer {
    pub fn output(&mut self) -> Result<&SampleBuffer, Error> {
        let buffer = &mut self.buffer;
        let delta_time = 1.0 / self.sample_rate as f32;
        buffer.fill(0.);
        self.oscillators
            .par_iter_mut()
            .try_for_each(|osc| -> Result<(), Error> {
                osc.write().unwrap().evaluate(delta_time)
            })?;
        self.oscillators
            .iter()
            .try_for_each(|osc| -> Result<(), Error> {
                buffer.combine(osc.write().unwrap().get_buffer())
            })?;
        self.effects
            .iter_mut()
<<<<<<< HEAD
            .try_for_each(|effect| -> Result<(), Error> { effect.process(buffer) })?;
=======
            .try_for_each(|effect| -> Result<(), Error> {
                effect.write().unwrap().process(buffer)
            })?;
>>>>>>> 60543680
        Ok(&self.buffer)
    }

    pub fn get_buffer(&self) -> &SampleBuffer {
        &self.buffer
    }

    pub fn release_all(&mut self) {
        self.oscillators.par_iter_mut().for_each(|osc| {
            osc.write().unwrap().release_all();
        })
    }

    pub fn note_on(&mut self, note: Note) -> Result<(), Error> {
        self.oscillators
            .par_iter_mut()
            .try_for_each(|osc| -> Result<(), Error> { osc.write().unwrap().note_on(note) })
    }

    pub fn note_off(&mut self, note: u32) -> Result<(), Error> {
        self.oscillators
            .par_iter_mut()
            .try_for_each(|osc| -> Result<(), Error> { osc.write().unwrap().note_off(note) })
    }

    pub fn get_oscillators<T>(&mut self) -> impl Iterator<Item = LockedOscillator> + '_
    where
        T: Oscillator + 'static,
    {
        self.oscillators.iter_mut().filter_map(|osc| {
            let mut osc_lock = osc.write().unwrap();
            osc_lock
                .as_any_mut()
                .downcast_mut::<T>()
                .map(|_| osc.clone())
        })
    }
}

#[derive(Default)]
pub struct SynthesizerBuilder {
    buffer: Option<SampleBuffer>,
    oscillators: Option<Vec<LockedOscillator>>,
    effects: Option<Vec<LockedEffect>>,
    sample_rate: Option<u32>,
}

impl SynthesizerBuilder {
    pub fn new() -> Self {
        Self {
            buffer: None,
            oscillators: None,
            effects: None,
            sample_rate: None,
        }
    }

    pub fn set_buffer(&mut self, buffer_size: usize) -> Result<&mut Self, Error> {
        self.buffer = Some(
            SampleBufferBuilder::new()
                .set_channels(2)
                .set_samples(buffer_size)
                .build()?,
        );
        Ok(self)
    }

    pub fn add_osc(&mut self, osc: LockedOscillator) -> &mut Self {
        if let Some(vec) = self.oscillators.as_mut() {
            vec.push(osc);
        } else {
            self.oscillators = Some(vec![osc]);
        }
        self
    }

    pub fn empty_osc(&mut self) -> &mut Self {
        self.oscillators = Some(vec![]);
        self
    }

    pub fn add_effect(&mut self, effect: LockedEffect) -> &mut Self {
        if let Some(effects) = self.effects.as_mut() {
            effects.push(effect);
        } else {
            self.effects = Some(vec![effect]);
        }
        self
    }

    pub fn set_sample_rate(&mut self, sample_rate: u32) -> &mut Self {
        self.sample_rate = Some(sample_rate);
        self
    }

    pub fn build(&mut self) -> Result<Synthesizer, Error> {
        let buffer = self.buffer.take().ok_or(Error::Specify("buffer size"))?;
        let oscillators = self
            .oscillators
            .take()
            .ok_or(Error::Specify("oscillators"))?;
        let sample_rate = self.sample_rate.ok_or(Error::Specify("sample_rate"))?;
        let effects = self.effects.take().unwrap();

        Ok(Synthesizer {
            buffer,
            oscillators,
            effects,
            sample_rate,
        })
    }
}<|MERGE_RESOLUTION|>--- conflicted
+++ resolved
@@ -42,13 +42,9 @@
             })?;
         self.effects
             .iter_mut()
-<<<<<<< HEAD
-            .try_for_each(|effect| -> Result<(), Error> { effect.process(buffer) })?;
-=======
             .try_for_each(|effect| -> Result<(), Error> {
                 effect.write().unwrap().process(buffer)
             })?;
->>>>>>> 60543680
         Ok(&self.buffer)
     }
 
