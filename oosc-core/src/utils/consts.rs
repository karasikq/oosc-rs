--- conflicted
+++ resolved
@@ -2,9 +2,5 @@
 pub const PI: f32 = std::f32::consts::PI;
 pub const PI_2: f32 = std::f32::consts::PI * 0.5;
 pub const PI_4: f32 = std::f32::consts::PI * 0.25;
-<<<<<<< HEAD
 pub const INVERSE_E: f32 = 1.0 / std::f32::consts::E;
-=======
-pub const INVERSE_E: f32 = 1.0 / std::f32::consts::E;
-pub const ANALOG_TC: f32 = -0.999_672_35_f32; // ln(0.367)
->>>>>>> 60543680
+pub const ANALOG_TC: f32 = -0.999_672_35_f32; // ln(0.367)