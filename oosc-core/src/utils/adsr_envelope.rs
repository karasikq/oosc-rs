use cgmath::Vector2;

use crate::{
    core::parametrs::{CallbackParametr, SharedParametr},
    error::Error,
};

use super::{cubic_bezier::CubicBezierCurve, make_shared, Shared};

#[derive(Copy, Clone, PartialEq)]
pub enum State {
    None,
    Attack,
    Decay,
    Sustain,
    Release,
}

pub struct SharedCurve {
    pub length: SharedParametr<f32>,
    pub amplitude: SharedParametr<f32>,
    pub point_b: (SharedParametr<f32>, SharedParametr<f32>),
    pub point_c: (SharedParametr<f32>, SharedParametr<f32>),
    curve: Shared<CubicBezierCurve>,
}

pub struct ADSREnvelope {
<<<<<<< HEAD
    attack: SharedCurve,
    decay: SharedCurve,
    sustain: SharedCurve,
    release: SharedCurve,
=======
    pub attack: SharedCurve,
    pub decay: SharedCurve,
    pub sustain: SharedCurve,
    pub release: SharedCurve,
>>>>>>> 79cc37b6
}

impl ADSREnvelope {
    pub fn evaluate(&self, t: f32) -> f32 {
        let attack_time = self.time_range_of(State::Attack).1;
        if t < attack_time {
            self.attack
                .curve
                .read()
                .unwrap()
                .evaluate(t / attack_time)
                .y
        } else {
            let decay_time = self.time_range_of(State::Decay).1;
            if t < decay_time {
                self.decay
                    .curve
                    .read()
                    .unwrap()
                    .evaluate((t - attack_time) / self.decay.curve.read().unwrap().difference().x)
                    .y
            } else {
                let sustain_time = self.time_range_of(State::Sustain).1;
                if t < sustain_time {
                    self.sustain
                        .curve
                        .read()
                        .unwrap()
                        .evaluate(
                            (t - decay_time) / self.sustain.curve.read().unwrap().difference().x,
                        )
                        .y
                } else {
                    let release_time = self.time_range_of(State::Release).1;
                    if t < release_time {
                        self.release
                            .curve
                            .read()
                            .unwrap()
                            .evaluate(
                                (t - sustain_time)
                                    / self.release.curve.read().unwrap().difference().x,
                            )
                            .y
                    } else {
                        0.0
                    }
                }
            }
        }
    }

    pub fn peak_at(&self, state: State) -> f32 {
        match state {
            State::None => 0.0,
            State::Attack => self.attack.curve.read().unwrap().evaluate(1.0).y,
            State::Decay => self.decay.curve.read().unwrap().evaluate(1.0).y,
            State::Sustain => self.sustain.curve.read().unwrap().evaluate(1.0).y,
            State::Release => self.release.curve.read().unwrap().evaluate(1.0).y,
        }
    }

    pub fn time_range_of(&self, state: State) -> (f32, f32) {
        match state {
            State::None => (0., 0.),
            State::Attack => (
                self.attack.curve.read().unwrap().start().x,
                self.attack.curve.read().unwrap().difference().x,
            ),
            State::Decay => {
                let attack = self.time_range_of(State::Attack);
                (
                    attack.1,
                    attack.1 + self.decay.curve.read().unwrap().difference().x,
                )
            }
            State::Sustain => {
                let decay = self.time_range_of(State::Decay);
                (
                    decay.1,
                    decay.1 + self.sustain.curve.read().unwrap().difference().x,
                )
            }
            State::Release => {
                let sustain = self.time_range_of(State::Sustain);
                (
                    sustain.1,
                    sustain.1 + self.release.curve.read().unwrap().difference().x,
                )
            }
        }
    }
}

pub struct ADSREnvelopeBuilder {
    attack: Option<CubicBezierCurve>,
    decay: Option<CubicBezierCurve>,
    sustain: Option<CubicBezierCurve>,
    release: Option<CubicBezierCurve>,
}

impl ADSREnvelopeBuilder {
    pub fn new() -> Self {
        Self {
            attack: None,
            decay: None,
            sustain: None,
            release: None,
        }
    }

    pub fn from_curves(
        attack: CubicBezierCurve,
        decay: CubicBezierCurve,
        sustain: CubicBezierCurve,
        release: CubicBezierCurve,
    ) -> Self {
        Self {
            attack: Some(attack),
            decay: Some(decay),
            sustain: Some(sustain),
            release: Some(release),
        }
    }

    pub fn attack(&mut self, length: f32, amplitude: f32) -> Result<&mut Self, Error> {
        self.attack = Some(CubicBezierCurve::new_linear(
            Vector2 { x: 0.0, y: 0.0 },
            Vector2 {
                x: length,
                y: amplitude,
            },
        ));
        Ok(self)
    }

    pub fn decay(&mut self, length: f32, amplitude_percent: f32) -> Result<&mut Self, Error> {
        let attack = self
            .attack
            .as_ref()
            .expect("Attack should be initialized before Decay")
            .end();
        self.decay = Some(CubicBezierCurve::new_linear(
            Vector2 {
                x: 0.0,
                y: attack.y,
            },
            Vector2 {
                x: length,
                y: attack.y * amplitude_percent,
            },
        ));
        Ok(self)
    }

    pub fn sustain(&mut self, length: f32, amplitude_percent: f32) -> Result<&mut Self, Error> {
        let decay = self
            .decay
            .as_ref()
            .expect("Decay should be initialized before Sustain")
            .end();
        self.sustain = Some(CubicBezierCurve::new_linear(
            Vector2 { x: 0.0, y: decay.y },
            Vector2 {
                x: length,
                y: decay.y * amplitude_percent,
            },
        ));
        Ok(self)
    }

    pub fn release(&mut self, length: f32) -> Result<&mut Self, Error> {
        let sustain = self
            .sustain
            .as_ref()
            .expect("Sustain should be initialized before Release")
            .end();
        self.release = Some(CubicBezierCurve::new_linear(
            Vector2 {
                x: 0.0,
                y: sustain.y,
            },
            Vector2 { x: length, y: 0.0 },
        ));
        Ok(self)
    }

    pub fn build(&mut self) -> Result<ADSREnvelope, Error> {
        let adsr = ADSREnvelope {
            attack: Self::create_shared_curve(self.attack.take().ok_or("Attack not specified")?),
            decay: Self::create_shared_curve(self.decay.take().ok_or("Decay not specified")?),
            sustain: Self::create_shared_curve(self.sustain.take().ok_or("Sustain not specified")?),
            release: Self::create_shared_curve(self.release.take().ok_or("Release not specified")?),
        };
        Ok(adsr)
    }

    fn create_shared_curve(curve: CubicBezierCurve) -> SharedCurve {
        let curve = make_shared(curve);

        let curve_clone = curve.clone();
        let curve_clone2 = curve.clone();
        let length = CallbackParametr::new(
            move |v| curve_clone.write().unwrap().a.x = v,
            move || curve_clone2.read().unwrap().a.x,
            || (0.0, 10.0),
        );
        let curve_clone = curve.clone();
        let curve_clone2 = curve.clone();
        let amplitude = CallbackParametr::new(
            move |v| curve_clone.write().unwrap().a.y = v,
            move || curve_clone2.read().unwrap().a.y,
            || (0.0, 1.0),
        );

        let curve_clone = curve.clone();
        let curve_clone2 = curve.clone();
        let point_b_x = CallbackParametr::new(
            move |v| curve_clone.write().unwrap().b.x = v,
            move || curve_clone2.read().unwrap().b.x,
            || (0.0, 1.0),
        );
        let curve_clone = curve.clone();
        let curve_clone2 = curve.clone();
        let point_b_y = CallbackParametr::new(
            move |v| curve_clone.write().unwrap().b.y = v,
            move || curve_clone2.read().unwrap().b.y,
            || (0.0, 1.0),
        );
        let point_b: (SharedParametr<f32>, SharedParametr<f32>) =
            (make_shared(point_b_x), make_shared(point_b_y));

        let curve_clone = curve.clone();
        let curve_clone2 = curve.clone();
        let point_c_x = CallbackParametr::new(
            move |v| curve_clone.write().unwrap().c.x = v,
            move || curve_clone2.read().unwrap().c.x,
            || (0.0, 1.0),
        );
        let curve_clone = curve.clone();
        let curve_clone2 = curve.clone();
        let point_c_y = CallbackParametr::new(
            move |v| curve_clone.write().unwrap().c.y = v,
            move || curve_clone2.read().unwrap().c.y,
            || (0.0, 1.0),
        );
        let point_c: (SharedParametr<f32>, SharedParametr<f32>) =
            (make_shared(point_c_x), make_shared(point_c_y));

        SharedCurve {
            length: make_shared(length),
            amplitude: make_shared(amplitude),
            point_b,
            point_c,
            curve,
        }
    }
}

impl Default for ADSREnvelopeBuilder {
    fn default() -> Self {
        Self::new()
    }
}

impl Default for ADSREnvelope {
    fn default() -> Self {
        ADSREnvelopeBuilder::new()
            .attack(0.1, 1.)
            .unwrap()
            .decay(0.2, 0.5)
            .unwrap()
            .sustain(0.03, 1.0)
            .unwrap()
            .release(0.1)
            .unwrap()
            .build()
            .unwrap()
    }
}

#[cfg(test)]
mod tests {
    use crate::utils::adsr_envelope::{ADSREnvelopeBuilder, State};
    use assert_approx_eq::assert_approx_eq;

    #[test]
    fn test_builder() {
        let adsr = ADSREnvelopeBuilder::new()
            .attack(1.0, 0.7)
            .unwrap()
            .decay(0.45, 0.4)
            .unwrap()
            .sustain(0.0, 1.0)
            .unwrap()
            .release(1.0)
            .unwrap()
            .build()
            .unwrap();
        assert_eq!(adsr.time_range_of(State::Release).1, 2.45);
    }

    #[test]
    fn test_evaluate() {
        let adsr = ADSREnvelopeBuilder::new()
            .attack(0.5, 0.8)
            .unwrap()
            .decay(0.5, 0.5)
            .unwrap()
            .sustain(0.0, 1.0)
            .unwrap()
            .release(1.0)
            .unwrap()
            .build()
            .unwrap();
        assert_approx_eq!(adsr.evaluate(0.0), 0.0);
        assert_approx_eq!(adsr.evaluate(0.25), 0.4);
        assert_approx_eq!(adsr.evaluate(0.5), 0.8);
        assert_approx_eq!(adsr.evaluate(0.75), 0.6);
        assert_approx_eq!(adsr.evaluate(1.0), 0.4);
        assert_approx_eq!(adsr.evaluate(1.5), 0.2);
        assert_approx_eq!(adsr.evaluate(2.0), 0.0);
    }
}<|MERGE_RESOLUTION|>--- conflicted
+++ resolved
@@ -25,17 +25,10 @@
 }
 
 pub struct ADSREnvelope {
-<<<<<<< HEAD
-    attack: SharedCurve,
-    decay: SharedCurve,
-    sustain: SharedCurve,
-    release: SharedCurve,
-=======
     pub attack: SharedCurve,
     pub decay: SharedCurve,
     pub sustain: SharedCurve,
     pub release: SharedCurve,
->>>>>>> 79cc37b6
 }
 
 impl ADSREnvelope {
