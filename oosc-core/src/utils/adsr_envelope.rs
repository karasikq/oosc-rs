--- conflicted
+++ resolved
@@ -227,31 +227,14 @@
         let release = Self::create_shared_curve(release, None);
 
         let adsr = ADSREnvelope {
-<<<<<<< HEAD
-            attack: Self::create_shared_curve(self.attack.take().ok_or("Attack not specified")?),
-            decay: Self::create_shared_curve(self.decay.take().ok_or("Decay not specified")?),
-            sustain: Self::create_shared_curve(self.sustain.take().ok_or("Sustain not specified")?),
-            release: Self::create_shared_curve(self.release.take().ok_or("Release not specified")?),
-=======
             attack,
             decay,
             sustain,
             release,
->>>>>>> 8c6525f8
         };
         Ok(adsr)
     }
 
-<<<<<<< HEAD
-    fn create_shared_curve(curve: CubicBezierCurve) -> SharedCurve {
-        let curve = make_shared(curve);
-
-        let curve_clone = curve.clone();
-        let curve_clone2 = curve.clone();
-        let length = CallbackParametr::new(
-            move |v| curve_clone.write().unwrap().a.x = v,
-            move || curve_clone2.read().unwrap().a.x,
-=======
     fn create_shared_curve(
         curve: Shared<CubicBezierCurve>,
         next_curve: Option<Shared<CubicBezierCurve>>,
@@ -261,16 +244,10 @@
         let length = CallbackParametr::new(
             move |v| curve_clone.write().unwrap().d.x = v,
             move || curve_clone2.read().unwrap().d.x,
->>>>>>> 8c6525f8
             || (0.0, 10.0),
         );
         let curve_clone = curve.clone();
         let curve_clone2 = curve.clone();
-<<<<<<< HEAD
-        let amplitude = CallbackParametr::new(
-            move |v| curve_clone.write().unwrap().a.y = v,
-            move || curve_clone2.read().unwrap().a.y,
-=======
         let next_clone = next_curve.clone();
         let amplitude = CallbackParametr::new(
             move |v| {
@@ -280,24 +257,16 @@
                 }
             },
             move || curve_clone2.read().unwrap().d.y,
->>>>>>> 8c6525f8
             || (0.0, 1.0),
         );
 
         let curve_clone = curve.clone();
         let curve_clone2 = curve.clone();
-<<<<<<< HEAD
-        let point_b_x = CallbackParametr::new(
-            move |v| curve_clone.write().unwrap().b.x = v,
-            move || curve_clone2.read().unwrap().b.x,
-            || (0.0, 1.0),
-=======
         let curve_clone3 = curve.clone();
         let point_b_x = CallbackParametr::new(
             move |v| curve_clone.write().unwrap().b.x = v,
             move || curve_clone2.read().unwrap().b.x,
             move || (0.0, curve_clone3.read().unwrap().end().x),
->>>>>>> 8c6525f8
         );
         let curve_clone = curve.clone();
         let curve_clone2 = curve.clone();
@@ -311,18 +280,11 @@
 
         let curve_clone = curve.clone();
         let curve_clone2 = curve.clone();
-<<<<<<< HEAD
-        let point_c_x = CallbackParametr::new(
-            move |v| curve_clone.write().unwrap().c.x = v,
-            move || curve_clone2.read().unwrap().c.x,
-            || (0.0, 1.0),
-=======
         let curve_clone3 = curve.clone();
         let point_c_x = CallbackParametr::new(
             move |v| curve_clone.write().unwrap().c.x = v,
             move || curve_clone2.read().unwrap().c.x,
             move || (0.0, curve_clone3.read().unwrap().end().x),
->>>>>>> 8c6525f8
         );
         let curve_clone = curve.clone();
         let curve_clone2 = curve.clone();
